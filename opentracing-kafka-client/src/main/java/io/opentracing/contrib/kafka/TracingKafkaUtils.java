--- conflicted
+++ resolved
@@ -13,12 +13,9 @@
  */
 package io.opentracing.contrib.kafka;
 
-<<<<<<< HEAD
 import io.jaegertracing.Configuration;
 import io.jaegertracing.Configuration.ReporterConfiguration;
 import io.jaegertracing.Configuration.SamplerConfiguration;
-=======
->>>>>>> d80e3332
 import io.opentracing.References;
 import io.opentracing.Scope;
 import io.opentracing.Span;
@@ -160,7 +157,6 @@
     }
   }
 
-<<<<<<< HEAD
   /**
    * Utility method to create tracers for the services defined in the
    * interceptors configuration file. Each service defined in the file
@@ -417,6 +413,4 @@
 
   }
 
-=======
->>>>>>> d80e3332
 }